--- conflicted
+++ resolved
@@ -219,32 +219,6 @@
 ##############################################################################
 
 
-<<<<<<< HEAD
-=======
-def load_skill(skill, param_list) -> py_trees.behaviour.Behaviour:
-    if skill == "navigation":
-        root = skills.create_nav_to_room_bt(param_list)
-    elif skill == "operate_drawer":
-        root = skills.create_action_drawer_bt(param_list)
-    elif skill == "approach_robot":
-        root = skills.create_approach_robot_bt(param_list)
-    elif skill == "approach_person":
-        root = skills.create_approach_nurse_bt(param_list)
-    elif skill == "authenticate_person":
-        root = skills.create_authenticate_nurse_bt(param_list)
-    elif skill == "wait_message":
-        root = skills.create_wait_message(param_list)
-    elif skill == "send_message":
-        root = skills.create_send_message(param_list)
-    elif skill == "SencondBT":
-        root = skills.create_second_bt()
-    elif skill == "fail":
-        root = skills.going_to_fail(param_list)
-    else:
-        root = None
-    return root
-
->>>>>>> fd456ae1
 skill_name = "0"
 # skill_name = "SencondBT"
 
@@ -614,21 +588,13 @@
                     root=root,
                     unicode_tree_debug=True
                 )
-<<<<<<< HEAD
                 msg = std_msgs.String()
                 # msg.data = formatlog('info',
                 #     os.environ['ROBOT_NAME'],
                 #     'skill-life-cycle',
                 #     str(skill),
                 #     '(status=STARTED'+', parameters='+str(param_list)+')')
-                msg.data = '{}-skill-life-cycle-{}={}'.format(os.environ['ROBOT_NAME'],skill,param_list)
-=======
-                msg.data = formatlog('info',
-                    os.environ['ROBOT_NAME'],
-                    'skill-life-cycle',
-                    str(skill),
-                    '(status=STARTED'+', parameters='+str(param_list)+')')
->>>>>>> fd456ae1
+                msg.data = '{}-skill-life-cycle-{}={}'.format(os.environ['ROBOT_NAME'],skill,'STARTED')
                 publisher.publish(msg)
                 def timer_callback():
                     pass
